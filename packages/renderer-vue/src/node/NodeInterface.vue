<template>
    <div :id="intf.id" ref="el" class="baklava-node-interface" :class="classes">
        <div
            v-if="intf.port"
            class="__port"
            :class="{ '--selected': temporaryConnection?.from === intf }"
            @pointerover="startHover"
            @pointerout="endHover"
        >
<<<<<<< HEAD
            <span v-if="showTooltip === true" class="__tooltip">
                {{ ellipsis(intf.value) }}
            </span>
=======
            <slot name="portTooltip" :show-tooltip="showTooltip">
                <span v-if="showTooltip === true" class="__tooltip">
                    {{ ellipsis(intf.value) }}
                </span>
            </slot>
>>>>>>> 02d94ba4
        </div>
        <component
            :is="intf.component"
            v-if="showComponent"
            v-model="intf.value"
            :node="node"
            :intf="intf"
            @open-sidebar="openSidebar"
        />
        <span v-else class="align-middle">
            {{ intf.name }}
        </span>
    </div>
</template>

<script setup lang="ts">
import { computed, inject, onMounted, onUpdated, Ref, ref } from "vue";
import { AbstractNode, NodeInterface } from "@baklavajs/core";
import { useViewModel } from "../utility";
import {
    ITemporaryConnectionHandler,
    TEMPORARY_CONNECTION_HANDLER_INJECTION_SYMBOL,
} from "../editor/temporaryConnection";

const ellipsis = (value: any, characters = 100) => {
<<<<<<< HEAD
    const stringValue  = value?.toString ? value.toString() : ''
=======
    const stringValue = value?.toString ? value.toString() : "";
>>>>>>> 02d94ba4

    if (stringValue.length > characters) {
        return stringValue.slice(0, characters) + "...";
    }

    return stringValue;
};

const props = defineProps<{
    node: AbstractNode;
    intf: NodeInterface;
}>();

const { viewModel } = useViewModel();
const { hoveredOver, temporaryConnection } = inject<ITemporaryConnectionHandler>(
    TEMPORARY_CONNECTION_HANDLER_INJECTION_SYMBOL,
)!;

const el = ref<HTMLElement | null>(null) as Ref<HTMLElement>;

const isConnected = computed(() => props.intf.connectionCount > 0);
const isHovered = ref<boolean>(false);
const showTooltip = computed(() => viewModel.value.settings.displayValueOnHover && isHovered.value);
const classes = computed(() => ({
    "--input": props.intf.isInput,
    "--output": !props.intf.isInput,
    "--connected": isConnected.value,
}));
const showComponent = computed<boolean>(
    () => props.intf.component && (!props.intf.isInput || !props.intf.port || props.intf.connectionCount === 0),
);

const startHover = () => {
    isHovered.value = true;
    hoveredOver(props.intf);
};
const endHover = () => {
    isHovered.value = false;
    hoveredOver(undefined);
};

const onRender = () => {
    if (el.value) {
        viewModel.value.hooks.renderInterface.execute({ intf: props.intf, el: el.value });
    }
};

const openSidebar = () => {
    const sidebar = viewModel.value.displayedGraph.sidebar;
    sidebar.nodeId = props.node.id;
    sidebar.optionName = props.intf.name;
    sidebar.visible = true;
};

onMounted(onRender);
onUpdated(onRender);
</script><|MERGE_RESOLUTION|>--- conflicted
+++ resolved
@@ -7,17 +7,11 @@
             @pointerover="startHover"
             @pointerout="endHover"
         >
-<<<<<<< HEAD
-            <span v-if="showTooltip === true" class="__tooltip">
-                {{ ellipsis(intf.value) }}
-            </span>
-=======
             <slot name="portTooltip" :show-tooltip="showTooltip">
                 <span v-if="showTooltip === true" class="__tooltip">
                     {{ ellipsis(intf.value) }}
                 </span>
             </slot>
->>>>>>> 02d94ba4
         </div>
         <component
             :is="intf.component"
@@ -43,11 +37,7 @@
 } from "../editor/temporaryConnection";
 
 const ellipsis = (value: any, characters = 100) => {
-<<<<<<< HEAD
-    const stringValue  = value?.toString ? value.toString() : ''
-=======
     const stringValue = value?.toString ? value.toString() : "";
->>>>>>> 02d94ba4
 
     if (stringValue.length > characters) {
         return stringValue.slice(0, characters) + "...";
