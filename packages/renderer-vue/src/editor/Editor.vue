--- conflicted
+++ resolved
@@ -152,11 +152,7 @@
 };
 
 const selectNode = (node: AbstractNode) => {
-<<<<<<< HEAD
-    if (!props.viewModel.commandHandler.pressedKeys.includes("Shift")) {
-=======
     if (!["Control", "Shift"].some(k => props.viewModel.commandHandler.pressedKeys.includes(k))) {
->>>>>>> 02d94ba4
         unselectAllNodes();
     }
     if (props.viewModel.displayedGraph.selectedNodes.includes(node)) {
