--- conflicted
+++ resolved
@@ -1,5 +1,5 @@
-import {Editor, NodeInterface, defineNode} from "@baklavajs/core";
-import {TestNode} from "./testNode";
+import { Editor, NodeInterface, defineNode } from "@baklavajs/core";
+import { TestNode } from "./testNode";
 import {
     AfterNodeCalculationEventData,
     BeforeNodeCalculationEventData,
@@ -59,17 +59,6 @@
         } as AfterNodeCalculationEventData);
     });
 
-<<<<<<< HEAD
-    it("handles nodes without a calculate method", async () => {
-        const editor = new Editor();
-        const NoCalculationNode = defineNode({type: "NoCalculation"});
-        editor.graph.addNode(new NoCalculationNode());
-        const engine = new DependencyEngine<void>(editor);
-        expect(await engine.runOnce()).toEqual(new Map());
-    });
-
-=======
->>>>>>> f28558c0
     it("allows using multiple connections", async () => {
         const editor = new Editor();
         const spy = jest.fn();
@@ -78,7 +67,7 @@
             inputs: {
                 a: () => new NodeInterface<number[]>("a", [0]).use(allowMultipleConnections),
             },
-            calculate({a}) {
+            calculate({ a }) {
                 spy(a);
                 return {};
             },
@@ -94,7 +83,35 @@
         expect(spy).toHaveBeenCalledWith([2, 0]);
     });
 
-<<<<<<< HEAD
+    it("handles nodes without calculate functions", async () => {
+        const editor = new Editor();
+        const NoCalculateNode = defineNode({
+            type: "NoCalculateNode",
+            outputs: {
+                a: () => new NodeInterface("a", 3),
+            },
+        });
+        const n1 = editor.graph.addNode(new NoCalculateNode())!;
+        const n2 = editor.graph.addNode(new TestNode())!;
+        editor.graph.addConnection(n1.outputs.a, n2.inputs.a);
+
+        const engine = new DependencyEngine<void>(editor);
+        const result = await engine.runOnce();
+
+        expect(result).toEqual(
+            new Map([
+                [n1.id, new Map([["a", 3]])],
+                [
+                    n2.id,
+                    new Map([
+                        ["c", 4],
+                        ["d", 2],
+                    ]),
+                ],
+            ]),
+        );
+    });
+
     it("calculate nodes only in connected components", async () => {
         const editor = new Editor();
         const n1 = editor.graph.addNode(new TestNode())!;
@@ -206,34 +223,5 @@
         expect(Object.fromEntries(result.get(n2.id)!.outputs.entries())).toEqual({c: 3, d: 1});
         expect(n1calculateSpy).toHaveBeenCalled();
         expect(n2calculateSpy).not.toHaveBeenCalled();
-=======
-    it("handles nodes without calculate functions", async () => {
-        const editor = new Editor();
-        const NoCalculateNode = defineNode({
-            type: "NoCalculateNode",
-            outputs: {
-                a: () => new NodeInterface("a", 3),
-            },
-        });
-        const n1 = editor.graph.addNode(new NoCalculateNode())!;
-        const n2 = editor.graph.addNode(new TestNode())!;
-        editor.graph.addConnection(n1.outputs.a, n2.inputs.a);
-
-        const engine = new DependencyEngine<void>(editor);
-        const result = await engine.runOnce();
-
-        expect(result).toEqual(
-            new Map([
-                [n1.id, new Map([["a", 3]])],
-                [
-                    n2.id,
-                    new Map([
-                        ["c", 4],
-                        ["d", 2],
-                    ]),
-                ],
-            ]),
-        );
->>>>>>> f28558c0
     });
 });