.baklava-node-interface {
    padding: 0.25em 0;
    position: relative;

    .__port {
        position: absolute;
        width: 10px;
        height: 10px;
        background: white;
        border-radius: 50%;
        top: calc(50% - 5px);
        cursor: crosshair;

        &.--selected {
            outline: 2px var(--baklava-color-connection-default) solid;
            outline-offset: 4px;
        }
    }

    &.--input {
        text-align: left;
        padding-left: 0.5em;

        .__port {
            left: -1.1em;
        }
    }
    &.--output {
        text-align: right;
        padding-right: 0.5em;

        .__port {
            right: -1.1em;
        }
    }

    .__tooltip {
        position: absolute;
        left: 5px;
        top: 15px;
        transform: translate(-50%, 0%);
<<<<<<< HEAD
        background: var(--baklava-editor-background-pattern-black);
        color: var(--baklava-control-color-primary);
=======
        background: var(--baklava-node-interface-port-tooltip-color-background);
        color: var(--baklava-node-interface-port-tooltip-color-foreground);
>>>>>>> 02d94ba4
        padding: 0.25em 0.5em;
        text-align: center;
        z-index: 2;
    }
}<|MERGE_RESOLUTION|>--- conflicted
+++ resolved
@@ -39,13 +39,8 @@
         left: 5px;
         top: 15px;
         transform: translate(-50%, 0%);
-<<<<<<< HEAD
-        background: var(--baklava-editor-background-pattern-black);
-        color: var(--baklava-control-color-primary);
-=======
         background: var(--baklava-node-interface-port-tooltip-color-background);
         color: var(--baklava-node-interface-port-tooltip-color-foreground);
->>>>>>> 02d94ba4
         padding: 0.25em 0.5em;
         text-align: center;
         z-index: 2;
