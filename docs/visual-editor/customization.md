--- conflicted
+++ resolved
@@ -119,11 +119,7 @@
     -   `--output`: Applied when the node interface is an output
     -   `--connected`: Applied when the node interface has a connection
     -   `__port`: The "dot" via which the node interface can be connected
-<<<<<<< HEAD
-    -   `.__tooltip`: The tooltip that is shown when hovering over the node interface
-=======
     -   `__tooltip`: The tooltip that is shown when hovering over the node interface
->>>>>>> 02d94ba4
 -   **Connection:**
     -   `baklava-connection`: Base class for each connection
     -   `--temporary`: Applied when the connection is still being dragged (in the process of being created or changed)
